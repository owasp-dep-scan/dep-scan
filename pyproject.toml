--- conflicted
+++ resolved
@@ -1,20 +1,12 @@
 [project]
 name = "owasp-depscan"
-<<<<<<< HEAD
 version = "5.2.3"
-=======
-version = "5.2.2"
->>>>>>> f7892cd2
 description = "Fully open-source security audit for project dependencies based on known vulnerabilities and advisories."
 authors = [
     {name = "Team AppThreat", email = "cloud@appthreat.com"},
 ]
 dependencies = [
-<<<<<<< HEAD
-    "appthreat-vulnerability-db==5.5.8",
-=======
-    "appthreat-vulnerability-db>=5.5.10",
->>>>>>> f7892cd2
+    "appthreat-vulnerability-db==5.5.10",
     "defusedxml",
     "oras",
     "PyYAML",
